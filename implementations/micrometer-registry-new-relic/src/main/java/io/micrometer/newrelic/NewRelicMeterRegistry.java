--- conflicted
+++ resolved
@@ -225,15 +225,9 @@
                     .append("\":\"").append(escapeJson(convention.tagValue(tag.getValue()))).append("\"");
         }
 
-<<<<<<< HEAD
         return Arrays.stream(attributes)
-                .map(attr -> ",\"" + attr.getName() + "\":" + DoubleFormat.decimalOrWhole(attr.getValue().doubleValue()))
+                .map(attr -> ",\"" + attr.getName() + "\":" + DoubleFormat.wholeOrDecimal(attr.getValue().doubleValue()))
                 .collect(Collectors.joining("", "{\"eventType\":\"" + escapeJson(getConventionName(id)) + "\"", tagsJson + "}"));
-=======
-        return "{\"eventType\":\"" + getConventionName(id) + "\"" +
-                Arrays.stream(attributes).map(attr -> ",\"" + attr.getName() + "\":" + DoubleFormat.wholeOrDecimal(attr.getValue().doubleValue()))
-                        .collect(Collectors.joining("")) + tagsJson.toString() + "}";
->>>>>>> 19047f1c
     }
 
     private void sendEvents(String insightsEndpoint, Stream<String> events) {
