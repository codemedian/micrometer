/**
 * Copyright 2017 Pivotal Software, Inc.
 * <p>
 * Licensed under the Apache License, Version 2.0 (the "License");
 * you may not use this file except in compliance with the License.
 * You may obtain a copy of the License at
 * <p>
 * http://www.apache.org/licenses/LICENSE-2.0
 * <p>
 * Unless required by applicable law or agreed to in writing, software
 * distributed under the License is distributed on an "AS IS" BASIS,
 * WITHOUT WARRANTIES OR CONDITIONS OF ANY KIND, either express or implied.
 * See the License for the specific language governing permissions and
 * limitations under the License.
 */
package io.micrometer.core.instrument.binder.system;

import io.micrometer.core.instrument.MeterRegistry;
import io.micrometer.core.instrument.simple.SimpleMeterRegistry;
import org.junit.jupiter.api.Test;

import static org.assertj.core.api.AssertionsForClassTypes.assertThat;

class ProcessorMetricsTest {
    @Test
    void cpuMetrics() {
        MeterRegistry registry = new SimpleMeterRegistry();
        new ProcessorMetrics().bindTo(registry);

        assertThat(registry.find("cpu").gauge())
                .hasValueSatisfying(g -> assertThat(g.value()).isGreaterThan(0));
<<<<<<< HEAD
        if (!System.getProperty("os.name").toLowerCase().contains("win")) {   // Not present on Windows
            assertThat(registry.find("cpu.load.average").gauge())
=======
        assertThat(registry.find("system.load.average.1m").gauge())
>>>>>>> f889d3d2
                .hasValueSatisfying(g -> assertThat(g.value()).isGreaterThan(0));
        }
    }
}<|MERGE_RESOLUTION|>--- conflicted
+++ resolved
@@ -29,13 +29,7 @@
 
         assertThat(registry.find("cpu").gauge())
                 .hasValueSatisfying(g -> assertThat(g.value()).isGreaterThan(0));
-<<<<<<< HEAD
-        if (!System.getProperty("os.name").toLowerCase().contains("win")) {   // Not present on Windows
-            assertThat(registry.find("cpu.load.average").gauge())
-=======
         assertThat(registry.find("system.load.average.1m").gauge())
->>>>>>> f889d3d2
                 .hasValueSatisfying(g -> assertThat(g.value()).isGreaterThan(0));
-        }
     }
 }