/**
 * Copyright 2020 VMware, Inc.
 * <p>
 * Licensed under the Apache License, Version 2.0 (the "License");
 * you may not use this file except in compliance with the License.
 * You may obtain a copy of the License at
 * <p>
 * https://www.apache.org/licenses/LICENSE-2.0
 * <p>
 * Unless required by applicable law or agreed to in writing, software
 * distributed under the License is distributed on an "AS IS" BASIS,
 * WITHOUT WARRANTIES OR CONDITIONS OF ANY KIND, either express or implied.
 * See the License for the specific language governing permissions and
 * limitations under the License.
 */
package io.micrometer.core.instrument.binder.kafka;

import io.micrometer.core.annotation.Incubating;
import io.micrometer.core.instrument.FunctionCounter;
import io.micrometer.core.instrument.Gauge;
import io.micrometer.core.instrument.Meter;
import io.micrometer.core.instrument.MeterRegistry;
import io.micrometer.core.instrument.Tag;
import io.micrometer.core.instrument.binder.MeterBinder;
import io.micrometer.core.instrument.util.NamedThreadFactory;
import io.micrometer.core.lang.NonNullApi;
import io.micrometer.core.lang.NonNullFields;

import java.time.Duration;
import java.util.*;
import java.util.concurrent.Executors;
import java.util.concurrent.ScheduledExecutorService;
import java.util.concurrent.TimeUnit;
import java.util.function.Supplier;
import java.util.function.ToDoubleFunction;

import io.micrometer.core.lang.Nullable;
import io.micrometer.core.util.internal.logging.InternalLogger;
import io.micrometer.core.util.internal.logging.InternalLoggerFactory;
import io.micrometer.core.util.internal.logging.WarnThenDebugLogger;
import org.apache.kafka.common.Metric;
import org.apache.kafka.common.MetricName;

import static java.util.Collections.emptyList;

/**
 * Kafka metrics binder. This should be closed on application shutdown to clean up resources.
 *
 * @author Jorge Quilcate
 * @see <a href="https://docs.confluent.io/current/kafka/monitoring.html">Kakfa monitoring
 * documentation</a>
 * @since 1.4.0
 */
@Incubating(since = "1.4.0")
@NonNullApi
@NonNullFields
class KafkaMetrics implements MeterBinder, AutoCloseable {
    private static final InternalLogger log = InternalLoggerFactory.getInstance(KafkaMetrics.class);
    private static final WarnThenDebugLogger warnThenDebugLogger = new WarnThenDebugLogger(KafkaMetrics.class);

    static final String METRIC_NAME_PREFIX = "kafka.";
    static final String METRIC_GROUP_APP_INFO = "app-info";
    static final String METRIC_GROUP_METRICS_COUNT = "kafka-metrics-count";
    static final String VERSION_METRIC_NAME = "version";
    static final String START_TIME_METRIC_NAME = "start-time-ms";
    static final Duration DEFAULT_REFRESH_INTERVAL = Duration.ofSeconds(60);
    static final String KAFKA_VERSION_TAG_NAME = "kafka.version";
    static final String DEFAULT_VALUE = "unknown";

    private final Supplier<Map<MetricName, ? extends Metric>> metricsSupplier;
    private final Iterable<Tag> extraTags;
    private final Duration refreshInterval;
<<<<<<< HEAD
    private final ScheduledExecutorService scheduler = Executors.newSingleThreadScheduledExecutor(new DaemonThreadFactory());

    @Nullable
=======
    private final ScheduledExecutorService scheduler = Executors.newSingleThreadScheduledExecutor(new NamedThreadFactory("micrometer-kafka-metrics"));
>>>>>>> c39d0e26
    private Iterable<Tag> commonTags;

    /**
     * Keeps track of current set of metrics.
     */
    private volatile Set<MetricName> currentMeters = new HashSet<>();

    private String kafkaVersion = DEFAULT_VALUE;

    KafkaMetrics(Supplier<Map<MetricName, ? extends Metric>> metricsSupplier) {
        this(metricsSupplier, emptyList());
    }

    KafkaMetrics(Supplier<Map<MetricName, ? extends Metric>> metricsSupplier, Iterable<Tag> extraTags) {
        this(metricsSupplier, extraTags, DEFAULT_REFRESH_INTERVAL);
    }

    KafkaMetrics(Supplier<Map<MetricName, ? extends Metric>> metricsSupplier, Iterable<Tag> extraTags, Duration refreshInterval) {
        this.metricsSupplier = metricsSupplier;
        this.extraTags = extraTags;
        this.refreshInterval = refreshInterval;
    }

    @Override
    public void bindTo(MeterRegistry registry) {
        commonTags = getCommonTags(registry);
        prepareToBindMetrics(registry);
        checkAndBindMetrics(registry);
        scheduler.scheduleAtFixedRate(() -> checkAndBindMetrics(registry), getRefreshIntervalInMillis(), getRefreshIntervalInMillis(), TimeUnit.MILLISECONDS);
    }

    private Iterable<Tag> getCommonTags(MeterRegistry registry) {
        // FIXME hack until we have proper API to retrieve common tags
        Meter.Id dummyId = Meter.builder("delete.this", Meter.Type.OTHER, Collections.emptyList()).register(registry).getId();
        registry.remove(dummyId);
        return dummyId.getTags();
    }

    /**
     * Define common tags and meters before binding metrics
     */
    void prepareToBindMetrics(MeterRegistry registry) {
        Map<MetricName, ? extends Metric> metrics = metricsSupplier.get();
        // Collect static metrics and tags
        Metric startTime = null;

        for (Map.Entry<MetricName, ? extends Metric> entry : metrics.entrySet()) {
            MetricName name = entry.getKey();
            if (METRIC_GROUP_APP_INFO.equals(name.group()))
                if (VERSION_METRIC_NAME.equals(name.name())) {
                    kafkaVersion = (String) entry.getValue().metricValue();
                } else if (START_TIME_METRIC_NAME.equals(name.name())) {
                    startTime = entry.getValue();
                }
        }

        if (startTime != null) {
            bindMeter(registry, startTime, meterName(startTime), meterTags(startTime));
        }
    }

    private long getRefreshIntervalInMillis() {
        return refreshInterval.toMillis();
    }

    /**
     * Gather metrics from Kafka metrics API and register Meters.
     * <p>
     * As this is a one-off execution when binding a Kafka client, Meters include a call to this
     * validation to double-check new metrics when returning values. This should only add the cost of
     * comparing meters last returned from the Kafka client.
     */
    void checkAndBindMetrics(MeterRegistry registry) {
        Map<MetricName, ? extends Metric> metrics = metricsSupplier.get();

        if (!currentMeters.equals(metrics.keySet())) {
            currentMeters = new HashSet<>(metrics.keySet());
            metrics.forEach((name, metric) -> {
                // Filter out non-numeric values
                // Filter out metrics from groups that include metadata
                if (!(metric.metricValue() instanceof Number) ||
                        METRIC_GROUP_APP_INFO.equals(name.group()) ||
                        METRIC_GROUP_METRICS_COUNT.equals(name.group())) {
                    return;
                }

                String meterName = meterName(metric);

                // Kafka has metrics with lower number of tags (e.g. with/without topic or partition tag)
                // Remove meters with lower number of tags
                boolean hasLessTags = false;
                for (Meter other : registry.find(meterName).meters()) {
                    List<Tag> tags = other.getId().getTags();
                    List<Tag> meterTagsWithCommonTags = meterTags(metric, true);
                    if (tags.size() < meterTagsWithCommonTags.size()) registry.remove(other);
                    // Check if already exists
                    else if (tags.size() == meterTagsWithCommonTags.size())
                        if (tags.containsAll(meterTagsWithCommonTags)) return;
                        else break;
                    else hasLessTags = true;
                }
                if (hasLessTags) return;
                List<Tag> tags = meterTags(metric);
                try {
                    bindMeter(registry, metric, meterName, tags);
                }
                catch (Exception ex) {
                    String message = ex.getMessage();
                    if (message != null && message.contains("Prometheus requires")) {
                        warnThenDebugLogger.log("Failed to bind meter: " + meterName + " " + tags
                                + ". However, this could happen and might be restored in the next refresh.");
                    }
                    else {
                        log.warn("Failed to bind meter: " + meterName + " " + tags + ".", ex);
                    }
                }
            });
        }
    }

    private void bindMeter(MeterRegistry registry, Metric metric, String name, Iterable<Tag> tags) {
        if (name.endsWith("total") || name.endsWith("count")) {
            registerCounter(registry, metric, name, tags);
        } else {
            registerGauge(registry, metric, name, tags);
        }
    }

    private void registerGauge(MeterRegistry registry, Metric metric, String name, Iterable<Tag> tags) {
        Gauge.builder(name, metric, toMetricValue())
                .tags(tags)
                .description(metric.metricName().description())
                .register(registry);
    }

    private void registerCounter(MeterRegistry registry, Metric metric, String name, Iterable<Tag> tags) {
        FunctionCounter.builder(name, metric, toMetricValue())
                .tags(tags)
                .description(metric.metricName().description())
                .register(registry);
    }

    private static ToDoubleFunction<Metric> toMetricValue() {
        return metric -> ((Number) metric.metricValue()).doubleValue();
    }

    private List<Tag> meterTags(Metric metric, boolean includeCommonTags) {
        List<Tag> tags = new ArrayList<>();
        metric.metricName().tags().forEach((key, value) -> tags.add(Tag.of(key.replaceAll("-", "."), value)));
        tags.add(Tag.of(KAFKA_VERSION_TAG_NAME, kafkaVersion));
        extraTags.forEach(tags::add);
        if (includeCommonTags) {
            commonTags.forEach(tags::add);
        }
        return tags;
    }

    private List<Tag> meterTags(Metric metric) {
        return meterTags(metric, false);
    }

    private String meterName(Metric metric) {
        String name = METRIC_NAME_PREFIX + metric.metricName().group() + "." + metric.metricName().name();
        return name.replaceAll("-metrics", "").replaceAll("-", ".");
    }

    @Override
    public void close() {
        this.scheduler.shutdownNow();
    }
}<|MERGE_RESOLUTION|>--- conflicted
+++ resolved
@@ -70,13 +70,9 @@
     private final Supplier<Map<MetricName, ? extends Metric>> metricsSupplier;
     private final Iterable<Tag> extraTags;
     private final Duration refreshInterval;
-<<<<<<< HEAD
-    private final ScheduledExecutorService scheduler = Executors.newSingleThreadScheduledExecutor(new DaemonThreadFactory());
+    private final ScheduledExecutorService scheduler = Executors.newSingleThreadScheduledExecutor(new NamedThreadFactory("micrometer-kafka-metrics"));
 
     @Nullable
-=======
-    private final ScheduledExecutorService scheduler = Executors.newSingleThreadScheduledExecutor(new NamedThreadFactory("micrometer-kafka-metrics"));
->>>>>>> c39d0e26
     private Iterable<Tag> commonTags;
 
     /**
