dependencies {
    compile project(':micrometer-core')
    compile 'org.assertj:assertj-core:latest.release'

    // JUnit 5
<<<<<<< HEAD
    compile 'org.junit.jupiter:junit-jupiter-api:latest.release'
    runtime 'org.junit.jupiter:junit-jupiter-engine:latest.release'
=======
    compile 'org.junit.jupiter:junit-jupiter:5.4.+'
>>>>>>> b830c94f

    compile 'ru.lanwen.wiremock:wiremock-junit5:latest.release'
    compile 'com.github.tomakehurst:wiremock:latest.release'

    testCompile 'org.jsr107.ri:cache-ri-impl:1.0.0'
}<|MERGE_RESOLUTION|>--- conflicted
+++ resolved
@@ -3,12 +3,7 @@
     compile 'org.assertj:assertj-core:latest.release'
 
     // JUnit 5
-<<<<<<< HEAD
-    compile 'org.junit.jupiter:junit-jupiter-api:latest.release'
-    runtime 'org.junit.jupiter:junit-jupiter-engine:latest.release'
-=======
     compile 'org.junit.jupiter:junit-jupiter:5.4.+'
->>>>>>> b830c94f
 
     compile 'ru.lanwen.wiremock:wiremock-junit5:latest.release'
     compile 'com.github.tomakehurst:wiremock:latest.release'
