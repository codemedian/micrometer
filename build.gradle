--- conflicted
+++ resolved
@@ -34,6 +34,7 @@
         tasks {
             compileJava {
                 options.encoding = 'UTF-8'
+                options.compilerArgs << '-Xlint:unchecked' << '-Xlint:deprecation'
                 // ensure Java 8 baseline is enforced for main source
                 if (JavaVersion.current().isJava9Compatible()) {
                     options.compilerArgs.addAll(['--release', '8'])
@@ -41,6 +42,7 @@
             }
             compileTestJava {
                 options.encoding = 'UTF-8'
+                options.compilerArgs << '-Xlint:unchecked' << '-Xlint:deprecation'
                 sourceCompatibility = JavaVersion.current()
                 targetCompatibility = JavaVersion.current()
             }
@@ -84,16 +86,7 @@
         }
     }
 
-<<<<<<< HEAD
     if(!['samples', 'benchmarks'].find{project.name.contains(it)}) {
-=======
-    compileJava.options.encoding = 'UTF-8'
-    compileJava.options.compilerArgs << '-Xlint:unchecked' << '-Xlint:deprecation'
-    compileTestJava.options.encoding = 'UTF-8'
-    compileTestJava.options.compilerArgs << '-Xlint:unchecked' << '-Xlint:deprecation'
-
-    if(!project.name.contains('samples') && !project.name.contains('benchmarks')) {
->>>>>>> 18831df2
         apply plugin: 'io.spring.publishing'
 
         contacts {
