--- conflicted
+++ resolved
@@ -64,15 +64,9 @@
     }
 
     @Bean
-<<<<<<< HEAD
-    @ConditionalOnProperty(value = "spring.metrics.export.jmx.enabled", matchIfMissing = true)
+    @ConditionalOnProperty(value = "management.metrics.export.jmx.enabled", matchIfMissing = true)
     public MetricsExporter jmxExporter(JmxConfig config, HierarchicalNameMapper nameMapper, Clock clock) {
         return () -> new JmxMeterRegistry(config, nameMapper, clock);
-=======
-    @ConditionalOnProperty(value = "management.metrics.export.jmx.enabled", matchIfMissing = true)
-    public MetricsExporter jmxExporter(HierarchicalNameMapper nameMapper, Clock clock) {
-        return () -> new JmxMeterRegistry(nameMapper, clock);
->>>>>>> e6089919
     }
 
     @Bean
